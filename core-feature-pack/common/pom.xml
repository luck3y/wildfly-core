<?xml version="1.0" encoding="UTF-8"?>
<!--
  ~ /*
  ~  * JBoss, Home of Professional Open Source.
  ~  * Copyright $tody.year Red Hat, Inc., and individual contributors
  ~  * as indicated by the @author tags.
  ~  *
  ~  * Licensed under the Apache License, Version 2.0 (the "License");
  ~  * you may not use this file except in compliance with the License.
  ~  * You may obtain a copy of the License at
  ~  *
  ~  *     http://www.apache.org/licenses/LICENSE-2.0
  ~  *
  ~  * Unless required by applicable law or agreed to in writing, software
  ~  * distributed under the License is distributed on an "AS IS" BASIS,
  ~  * WITHOUT WARRANTIES OR CONDITIONS OF ANY KIND, either express or implied.
  ~  * See the License for the specific language governing permissions and
  ~  * limitations under the License.
  ~  */
  -->

<project xmlns="http://maven.apache.org/POM/4.0.0"
         xmlns:xsi="http://www.w3.org/2001/XMLSchema-instance"
         xsi:schemaLocation="http://maven.apache.org/POM/4.0.0 http://maven.apache.org/xsd/maven-4.0.0.xsd">
    <modelVersion>4.0.0</modelVersion>

    <parent>
        <groupId>org.wildfly.core</groupId>
        <artifactId>wildfly-core-feature-pack-parent</artifactId>
        <version>13.0.0.Beta2-SNAPSHOT</version>
    </parent>

    <artifactId>wildfly-core-feature-pack-common</artifactId>

    <name>WildFly Core: Feature Pack Common Resources</name>
    <description>Resources used in Galleon and legacy feature packs used to provision WildFly Core based servers</description>
    <packaging>pom</packaging>

    <dependencies>

        <!-- module and copy artifact dependencies -->

        <dependency>
            <groupId>org.glassfish</groupId>
            <artifactId>jakarta.json</artifactId>
            <exclusions>
                <exclusion>
                    <groupId>*</groupId>
                    <artifactId>*</artifactId>
                </exclusion>
            </exclusions>
        </dependency>

        <dependency>
            <groupId>org.projectodd.vdx</groupId>
            <artifactId>vdx-core</artifactId>
        </dependency>

        <dependency>
            <groupId>org.projectodd.vdx</groupId>
            <artifactId>vdx-wildfly</artifactId>
        </dependency>

        <dependency>
            <groupId>io.undertow</groupId>
            <artifactId>undertow-core</artifactId>
        </dependency>

        <dependency>
            <groupId>com.fasterxml.woodstox</groupId>
            <artifactId>woodstox-core</artifactId>
        </dependency>

        <dependency>
            <groupId>org.codehaus.woodstox</groupId>
            <artifactId>stax2-api</artifactId>
        </dependency>

        <!-- TODO: why do we need jandex in minimal? -->
        <dependency>
            <groupId>org.jboss</groupId>
            <artifactId>jandex</artifactId>
        </dependency>

        <dependency>
            <groupId>org.jboss</groupId>
            <artifactId>jboss-dmr</artifactId>
        </dependency>

        <dependency>
            <groupId>org.jboss</groupId>
            <artifactId>staxmapper</artifactId>
        </dependency>

        <dependency>
            <groupId>org.jboss.classfilewriter</groupId>
            <artifactId>jboss-classfilewriter</artifactId>
        </dependency>

        <dependency>
            <groupId>org.jboss</groupId>
            <artifactId>jboss-vfs</artifactId>
        </dependency>

        <dependency>
            <groupId>org.aesh</groupId>
            <artifactId>readline</artifactId>
        </dependency>

        <dependency>
            <groupId>org.aesh</groupId>
            <artifactId>aesh-extensions</artifactId>
        </dependency>

        <dependency>
            <groupId>org.aesh</groupId>
            <artifactId>aesh</artifactId>
        </dependency>

        <dependency>
            <groupId>org.jboss.invocation</groupId>
            <artifactId>jboss-invocation</artifactId>
        </dependency>

        <dependency>
            <groupId>org.jboss.logging</groupId>
            <artifactId>jboss-logging</artifactId>
        </dependency>

        <dependency>
            <groupId>org.jboss.logging</groupId>
            <artifactId>jul-to-slf4j-stub</artifactId>
        </dependency>

        <dependency>
            <groupId>org.jboss.logging</groupId>
            <artifactId>commons-logging-jboss-logging</artifactId>
        </dependency>

        <dependency>
            <groupId>org.jboss.logmanager</groupId>
            <artifactId>jboss-logmanager</artifactId>
        </dependency>

        <dependency>
            <groupId>org.jboss.logmanager</groupId>
            <artifactId>log4j-jboss-logmanager</artifactId>
        </dependency>

        <dependency>
            <groupId>org.jboss.marshalling</groupId>
            <artifactId>jboss-marshalling</artifactId>
        </dependency>

        <dependency>
            <groupId>org.jboss.marshalling</groupId>
            <artifactId>jboss-marshalling-river</artifactId>
        </dependency>

        <dependency>
            <groupId>org.jboss.modules</groupId>
            <artifactId>jboss-modules</artifactId>
        </dependency>

        <dependency>
            <groupId>org.jboss.msc</groupId>
            <artifactId>jboss-msc</artifactId>
        </dependency>

        <dependency>
            <groupId>org.jboss.remoting</groupId>
            <artifactId>jboss-remoting</artifactId>
        </dependency>

        <dependency>
            <groupId>org.jboss.remotingjmx</groupId>
            <artifactId>remoting-jmx</artifactId>
        </dependency>

        <dependency>
            <groupId>org.jboss.slf4j</groupId>
            <artifactId> slf4j-jboss-logmanager</artifactId>
        </dependency>

        <dependency>
            <groupId>org.jboss.stdio</groupId>
            <artifactId>jboss-stdio</artifactId>
        </dependency>

        <dependency>
            <groupId>org.jboss.threads</groupId>
            <artifactId>jboss-threads</artifactId>
        </dependency>

        <dependency>
            <groupId>org.jboss.xnio</groupId>
            <artifactId>xnio-api</artifactId>
        </dependency>

        <dependency>
            <groupId>org.jboss.xnio</groupId>
            <artifactId>xnio-nio</artifactId>
        </dependency>

        <dependency>
            <groupId>org.fusesource.jansi</groupId>
            <artifactId>jansi</artifactId>
        </dependency>

        <dependency>
            <groupId>org.slf4j</groupId>
            <artifactId>slf4j-api</artifactId>
        </dependency>

        <dependency>
<<<<<<< HEAD
            <groupId>org.apache.sshd</groupId>
            <artifactId>sshd-common</artifactId>
            <version>${version.org.apache.sshd}</version>
=======
            <groupId>org.bouncycastle</groupId>
            <artifactId>bcpg-jdk15on</artifactId>
        </dependency>

        <dependency>
            <groupId>org.bouncycastle</groupId>
            <artifactId>bcpkix-jdk15on</artifactId>
        </dependency>

        <dependency>
            <groupId>org.bouncycastle</groupId>
            <artifactId>bcprov-jdk15on</artifactId>
>>>>>>> d4d611a3
        </dependency>

        <dependency>
            <groupId>org.wildfly.common</groupId>
            <artifactId>wildfly-common</artifactId>
        </dependency>

        <dependency>
            <groupId>org.wildfly.core</groupId>
            <artifactId>wildfly-elytron-integration</artifactId>
            <exclusions>
                <exclusion>
                    <groupId>*</groupId>
                    <artifactId>*</artifactId>
                </exclusion>
            </exclusions>
        </dependency>
        <dependency>
            <groupId>org.wildfly.security</groupId>
            <artifactId>wildfly-elytron</artifactId>
        </dependency>
        <dependency>
            <groupId>org.wildfly.security</groupId>
            <artifactId>wildfly-elytron-asn1</artifactId>
        </dependency>
        <dependency>
            <groupId>org.wildfly.security</groupId>
            <artifactId>wildfly-elytron-audit</artifactId>
        </dependency>
        <dependency>
            <groupId>org.wildfly.security</groupId>
            <artifactId>wildfly-elytron-auth</artifactId>
        </dependency>
        <dependency>
            <groupId>org.wildfly.security</groupId>
            <artifactId>wildfly-elytron-auth-server</artifactId>
        </dependency>
        <dependency>
            <groupId>org.wildfly.security</groupId>
            <artifactId>wildfly-elytron-auth-server-http</artifactId>
        </dependency>
        <dependency>
            <groupId>org.wildfly.security</groupId>
            <artifactId>wildfly-elytron-auth-server-sasl</artifactId>
        </dependency>
        <dependency>
            <groupId>org.wildfly.security</groupId>
            <artifactId>wildfly-elytron-auth-server-deprecated</artifactId>
        </dependency>
        <dependency>
            <groupId>org.wildfly.security</groupId>
            <artifactId>wildfly-elytron-auth-util</artifactId>
        </dependency>
        <dependency>
            <groupId>org.wildfly.security</groupId>
            <artifactId>wildfly-elytron-base</artifactId>
        </dependency>
        <dependency>
            <groupId>org.wildfly.security</groupId>
            <artifactId>wildfly-elytron-client</artifactId>
        </dependency>
        <dependency>
            <groupId>org.wildfly.security</groupId>
            <artifactId>wildfly-elytron-credential</artifactId>
        </dependency>
        <dependency>
            <groupId>org.wildfly.security</groupId>
            <artifactId>wildfly-elytron-credential-source-deprecated</artifactId>
        </dependency>
        <dependency>
            <groupId>org.wildfly.security</groupId>
            <artifactId>wildfly-elytron-credential-source-impl</artifactId>
        </dependency>
        <dependency>
            <groupId>org.wildfly.security</groupId>
            <artifactId>wildfly-elytron-credential-store</artifactId>
        </dependency>
        <dependency>
            <groupId>org.wildfly.security</groupId>
            <artifactId>wildfly-elytron-digest</artifactId>
        </dependency>
        <dependency>
            <groupId>org.wildfly.security</groupId>
            <artifactId>wildfly-elytron-http</artifactId>
        </dependency>
        <dependency>
            <groupId>org.wildfly.security</groupId>
            <artifactId>wildfly-elytron-http-basic</artifactId>
        </dependency>
        <dependency>
            <groupId>org.wildfly.security</groupId>
            <artifactId>wildfly-elytron-http-bearer</artifactId>
        </dependency>
        <dependency>
            <groupId>org.wildfly.security</groupId>
            <artifactId>wildfly-elytron-http-cert</artifactId>
        </dependency>
        <dependency>
            <groupId>org.wildfly.security</groupId>
            <artifactId>wildfly-elytron-http-digest</artifactId>
        </dependency>
        <dependency>
            <groupId>org.wildfly.security</groupId>
            <artifactId>wildfly-elytron-http-deprecated</artifactId>
        </dependency>
        <dependency>
            <groupId>org.wildfly.security</groupId>
            <artifactId>wildfly-elytron-http-form</artifactId>
        </dependency>
        <dependency>
            <groupId>org.wildfly.security</groupId>
            <artifactId>wildfly-elytron-http-spnego</artifactId>
        </dependency>
        <dependency>
            <groupId>org.wildfly.security</groupId>
            <artifactId>wildfly-elytron-http-sso</artifactId>
        </dependency>
        <dependency>
            <groupId>org.wildfly.security</groupId>
            <artifactId>wildfly-elytron-http-util</artifactId>
        </dependency>
        <dependency>
            <groupId>org.wildfly.security</groupId>
            <artifactId>wildfly-elytron-jacc</artifactId>
        </dependency>
        <dependency>
            <groupId>org.wildfly.security</groupId>
            <artifactId>wildfly-elytron-jaspi</artifactId>
        </dependency>
        <dependency>
            <groupId>org.wildfly.security</groupId>
            <artifactId>wildfly-elytron-json-util</artifactId>
        </dependency>
        <dependency>
            <groupId>org.wildfly.security</groupId>
            <artifactId>wildfly-elytron-keystore</artifactId>
        </dependency>
        <dependency>
            <groupId>org.wildfly.security</groupId>
            <artifactId>wildfly-elytron-mechanism</artifactId>
        </dependency>
        <dependency>
            <groupId>org.wildfly.security</groupId>
            <artifactId>wildfly-elytron-mechanism-digest</artifactId>
        </dependency>
        <dependency>
            <groupId>org.wildfly.security</groupId>
            <artifactId>wildfly-elytron-mechanism-gssapi</artifactId>
        </dependency>
        <dependency>
            <groupId>org.wildfly.security</groupId>
            <artifactId>wildfly-elytron-mechanism-http</artifactId>
        </dependency>
        <dependency>
            <groupId>org.wildfly.security</groupId>
            <artifactId>wildfly-elytron-mechanism-oauth2</artifactId>
        </dependency>
        <dependency>
            <groupId>org.wildfly.security</groupId>
            <artifactId>wildfly-elytron-mechanism-scram</artifactId>
        </dependency>
        <dependency>
            <groupId>org.wildfly.security</groupId>
            <artifactId>wildfly-elytron-password-impl</artifactId>
        </dependency>
        <dependency>
            <groupId>org.wildfly.security</groupId>
            <artifactId>wildfly-elytron-permission</artifactId>
        </dependency>
        <dependency>
            <groupId>org.wildfly.security</groupId>
            <artifactId>wildfly-elytron-provider-util</artifactId>
        </dependency>
        <dependency>
            <groupId>org.wildfly.security</groupId>
            <artifactId>wildfly-elytron-realm</artifactId>
        </dependency>
        <dependency>
            <groupId>org.wildfly.security</groupId>
            <artifactId>wildfly-elytron-realm-jdbc</artifactId>
        </dependency>
        <dependency>
            <groupId>org.wildfly.security</groupId>
            <artifactId>wildfly-elytron-realm-ldap</artifactId>
        </dependency>
        <dependency>
            <groupId>org.wildfly.security</groupId>
            <artifactId>wildfly-elytron-realm-token</artifactId>
        </dependency>
        <dependency>
            <groupId>org.wildfly.security</groupId>
            <artifactId>wildfly-elytron-sasl</artifactId>
        </dependency>
        <dependency>
            <groupId>org.wildfly.security</groupId>
            <artifactId>wildfly-elytron-sasl-auth-util</artifactId>
        </dependency>
        <dependency>
            <groupId>org.wildfly.security</groupId>
            <artifactId>wildfly-elytron-sasl-anonymous</artifactId>
        </dependency>
        <dependency>
            <groupId>org.wildfly.security</groupId>
            <artifactId>wildfly-elytron-sasl-deprecated</artifactId>
        </dependency>
        <dependency>
            <groupId>org.wildfly.security</groupId>
            <artifactId>wildfly-elytron-sasl-digest</artifactId>
        </dependency>
        <dependency>
            <groupId>org.wildfly.security</groupId>
            <artifactId>wildfly-elytron-sasl-entity</artifactId>
        </dependency>
        <dependency>
            <groupId>org.wildfly.security</groupId>
            <artifactId>wildfly-elytron-sasl-external</artifactId>
        </dependency>
        <dependency>
            <groupId>org.wildfly.security</groupId>
            <artifactId>wildfly-elytron-sasl-gs2</artifactId>
        </dependency>
        <dependency>
            <groupId>org.wildfly.security</groupId>
            <artifactId>wildfly-elytron-sasl-gssapi</artifactId>
        </dependency>
        <dependency>
            <groupId>org.wildfly.security</groupId>
            <artifactId>wildfly-elytron-sasl-localuser</artifactId>
        </dependency>
        <dependency>
            <groupId>org.wildfly.security</groupId>
            <artifactId>wildfly-elytron-sasl-oauth2</artifactId>
        </dependency>
        <dependency>
            <groupId>org.wildfly.security</groupId>
            <artifactId>wildfly-elytron-sasl-otp</artifactId>
        </dependency>
        <dependency>
            <groupId>org.wildfly.security</groupId>
            <artifactId>wildfly-elytron-sasl-plain</artifactId>
        </dependency>
        <dependency>
            <groupId>org.wildfly.security</groupId>
            <artifactId>wildfly-elytron-sasl-scram</artifactId>
        </dependency>
        <dependency>
            <groupId>org.wildfly.security</groupId>
            <artifactId>wildfly-elytron-security-manager</artifactId>
        </dependency>
        <dependency>
            <groupId>org.wildfly.security</groupId>
            <artifactId>wildfly-elytron-security-manager-action</artifactId>
        </dependency>
        <dependency>
            <groupId>org.wildfly.security</groupId>
            <artifactId>wildfly-elytron-ssl</artifactId>
        </dependency>
        <dependency>
            <groupId>org.wildfly.security</groupId>
            <artifactId>wildfly-elytron-util</artifactId>
        </dependency>
        <dependency>
            <groupId>org.wildfly.security</groupId>
            <artifactId>wildfly-elytron-x500</artifactId>
        </dependency>
        <dependency>
            <groupId>org.wildfly.security</groupId>
            <artifactId>wildfly-elytron-x500-cert</artifactId>
        </dependency>
        <dependency>
            <groupId>org.wildfly.security</groupId>
            <artifactId>wildfly-elytron-x500-cert-acme</artifactId>
        </dependency>
        <dependency>
            <groupId>org.wildfly.security</groupId>
            <artifactId>wildfly-elytron-x500-cert-util</artifactId>
        </dependency>
        <dependency>
            <groupId>org.wildfly.security</groupId>
            <artifactId>wildfly-elytron-x500-deprecated</artifactId>
        </dependency>
        <dependency>
            <groupId>org.wildfly.security</groupId>
            <artifactId>wildfly-elytron-x500-principal</artifactId>
        </dependency>

        <dependency>
            <groupId>org.wildfly.core</groupId>
            <artifactId>wildfly-event-logger</artifactId>
            <!-- Excludes deps brought in via ee-8-api -->
            <exclusions>
                <exclusion>
                    <groupId>jakarta.json</groupId>
                    <artifactId>jakarta.json-api</artifactId>
                </exclusion>
            </exclusions>
        </dependency>

        <dependency>
            <groupId>org.wildfly.openssl</groupId>
            <artifactId>wildfly-openssl-java</artifactId>
        </dependency>

        <dependency>
            <groupId>org.wildfly.openssl</groupId>
            <artifactId>wildfly-openssl-linux-x86_64</artifactId>
        </dependency>

        <dependency>
            <groupId>org.wildfly.openssl</groupId>
            <artifactId>wildfly-openssl-linux-i386</artifactId>
        </dependency>

        <dependency>
            <groupId>org.wildfly.openssl</groupId>
            <artifactId>wildfly-openssl-linux-s390x</artifactId>
        </dependency>

        <dependency>
            <groupId>org.wildfly.openssl</groupId>
            <artifactId>wildfly-openssl-macosx-x86_64</artifactId>
        </dependency>

        <dependency>
            <groupId>org.wildfly.openssl</groupId>
            <artifactId>wildfly-openssl-windows-i386</artifactId>
        </dependency>

        <dependency>
            <groupId>org.wildfly.openssl</groupId>
            <artifactId>wildfly-openssl-windows-x86_64</artifactId>
        </dependency>

        <dependency>
            <groupId>org.wildfly.openssl</groupId>
            <artifactId>wildfly-openssl-solaris-x86_64</artifactId>
        </dependency>

        <dependency>
            <groupId>org.eclipse.jgit</groupId>
            <artifactId>org.eclipse.jgit</artifactId>
        </dependency>

        <dependency>
            <groupId>com.googlecode.javaewah</groupId>
            <artifactId>JavaEWAH</artifactId>
        </dependency>

        <dependency>
            <groupId>org.apache.httpcomponents</groupId>
            <artifactId>httpclient</artifactId>
            <exclusions>
                <exclusion>
                    <artifactId>commons-codec</artifactId>
                    <groupId>commons-codec</groupId>
                </exclusion>
                <exclusion>
                    <groupId>org.apache.httpcomponents</groupId>
                    <artifactId>httpcore</artifactId>
                </exclusion>
            </exclusions>
        </dependency>

        <dependency>
            <groupId>org.apache.httpcomponents</groupId>
            <artifactId>httpcore</artifactId>
        </dependency>

        <dependency>
            <groupId>org.wildfly.core</groupId>
            <artifactId>wildfly-controller</artifactId>
        </dependency>

        <dependency>
            <groupId>org.wildfly.core</groupId>
            <artifactId>wildfly-core-management-client</artifactId>
        </dependency>

        <dependency>
            <groupId>org.wildfly.core</groupId>
            <artifactId>wildfly-controller-client</artifactId>
        </dependency>

        <dependency>
            <groupId>org.wildfly.core</groupId>
            <artifactId>wildfly-core-management-subsystem</artifactId>
        </dependency>

        <dependency>
            <groupId>org.wildfly.core</groupId>
            <artifactId>wildfly-core-security</artifactId>
        </dependency>

        <dependency>
            <groupId>org.wildfly.core</groupId>
            <artifactId>wildfly-core-security-api</artifactId>
        </dependency>

        <dependency>
            <groupId>org.wildfly.core</groupId>
            <artifactId>wildfly-cli</artifactId>
        </dependency>

        <dependency>
            <groupId>org.wildfly.core</groupId>
            <artifactId>wildfly-deployment-scanner</artifactId>
        </dependency>

        <dependency>
            <groupId>org.wildfly.core</groupId>
            <artifactId>wildfly-discovery</artifactId>
        </dependency>

        <dependency>
            <groupId>org.wildfly.core</groupId>
            <artifactId>wildfly-embedded</artifactId>
        </dependency>

        <dependency>
            <groupId>org.wildfly.core</groupId>
            <artifactId>wildfly-host-controller</artifactId>
        </dependency>

        <dependency>
            <groupId>org.wildfly.core</groupId>
            <artifactId>wildfly-deployment-repository</artifactId>
        </dependency>

        <dependency>
            <groupId>org.wildfly.core</groupId>
            <artifactId>wildfly-domain-http-error-context</artifactId>
        </dependency>

        <dependency>
            <groupId>org.wildfly.core</groupId>
            <artifactId>wildfly-domain-http-interface</artifactId>
        </dependency>

        <dependency>
            <groupId>org.wildfly.core</groupId>
            <artifactId>wildfly-domain-management</artifactId>
            <exclusions>
                <exclusion>
                    <groupId>*</groupId>
                    <artifactId>*</artifactId>
                </exclusion>
            </exclusions>
        </dependency>

        <dependency>
            <groupId>org.wildfly.core</groupId>
            <artifactId>wildfly-io</artifactId>
        </dependency>

        <dependency>
            <groupId>org.wildfly.core</groupId>
            <artifactId>wildfly-logging</artifactId>
            <!-- To avoid ban-transitive-dependencies issues exclude deps brought into feature packs via ee-8-api -->
            <exclusions>
                <exclusion>
                    <groupId>jakarta.json</groupId>
                    <artifactId>jakarta.json-api</artifactId>
                </exclusion>
                <exclusion>
                    <groupId>org.jboss.spec.javax.interceptor</groupId>
                    <artifactId>jboss-interceptors-api_1.2_spec</artifactId>
                </exclusion>
                <exclusion>
                    <groupId>org.jboss.spec.javax.security.auth.message</groupId>
                    <artifactId>jboss-jaspi-api_1.1_spec</artifactId>
                </exclusion>
                <exclusion>
                    <groupId>org.jboss.spec.javax.security.jacc</groupId>
                    <artifactId>jboss-jacc-api_1.5_spec</artifactId>
                </exclusion>
            </exclusions>
        </dependency>

        <dependency>
            <groupId>org.wildfly.core</groupId>
            <artifactId>wildfly-management-client-content</artifactId>
        </dependency>

        <dependency>
            <groupId>org.wildfly.core</groupId>
            <artifactId>wildfly-network</artifactId>
        </dependency>

        <dependency>
            <groupId>org.wildfly.core</groupId>
            <artifactId>wildfly-jmx</artifactId>
        </dependency>

        <dependency>
            <groupId>org.wildfly.core</groupId>
            <artifactId>wildfly-patching</artifactId>
        </dependency>

        <dependency>
            <groupId>org.wildfly.core</groupId>
            <artifactId>wildfly-platform-mbean</artifactId>
        </dependency>

        <dependency>
            <groupId>org.wildfly.core</groupId>
            <artifactId>wildfly-process-controller</artifactId>
        </dependency>

        <dependency>
            <groupId>org.wildfly.core</groupId>
            <artifactId>wildfly-protocol</artifactId>
        </dependency>

        <dependency>
            <groupId>org.wildfly.core</groupId>
            <artifactId>wildfly-remoting</artifactId>
        </dependency>

        <dependency>
            <groupId>org.wildfly.core</groupId>
            <artifactId>wildfly-request-controller</artifactId>
        </dependency>

        <dependency>
            <groupId>org.wildfly.core</groupId>
            <artifactId>wildfly-security-manager</artifactId>
        </dependency>

        <dependency>
            <groupId>org.wildfly.security</groupId>
            <artifactId>wildfly-elytron-tool</artifactId>
        </dependency>

        <dependency>
            <groupId>org.wildfly.security.elytron-web</groupId>
            <artifactId>undertow-server</artifactId>
        </dependency>

        <dependency>
            <groupId>org.wildfly.core</groupId>
            <artifactId>wildfly-server</artifactId>
        </dependency>

        <dependency>
            <groupId>org.wildfly.core</groupId>
            <artifactId>wildfly-threads</artifactId>
        </dependency>

        <dependency>
            <groupId>org.wildfly.core</groupId>
            <artifactId>wildfly-version</artifactId>
        </dependency>

        <dependency>
            <groupId>org.wildfly.core</groupId>
            <artifactId>wildfly-launcher</artifactId>
        </dependency>

        <dependency>
            <groupId>org.wildfly.core</groupId>
            <artifactId>wildfly-jar-runtime</artifactId>
        </dependency>

        <dependency>
            <groupId>org.wildfly.core</groupId>
            <artifactId>wildfly-jar-boot</artifactId>
        </dependency>

        <dependency>
            <groupId>org.wildfly.client</groupId>
            <artifactId>wildfly-client-config</artifactId>
        </dependency>

        <dependency>
            <groupId>org.wildfly.discovery</groupId>
            <artifactId>wildfly-discovery-client</artifactId>
        </dependency>

        <dependency>
            <groupId>xerces</groupId>
            <artifactId>xercesImpl</artifactId>
        </dependency>

    </dependencies>

    <build>
        <plugins>
            <plugin>
                <groupId>org.apache.maven.plugins</groupId>
                <artifactId>maven-assembly-plugin</artifactId>
                <executions>
                    <execution>
                        <id>assemble</id>
                        <phase>package</phase>
                        <goals>
                            <goal>single</goal>
                        </goals>
                        <configuration>
                            <descriptors>
                                <descriptor>assembly.xml</descriptor>
                            </descriptors>
                            <recompressZippedFiles>true</recompressZippedFiles>
                            <finalName>${project.build.finalName}</finalName>
                            <appendAssemblyId>false</appendAssemblyId>
                            <outputDirectory>${project.build.directory}</outputDirectory>
                            <workDirectory>${project.build.directory}/assembly/work</workDirectory>
                            <tarLongFileMode>gnu</tarLongFileMode>
                        </configuration>
                    </execution>
                </executions>
            </plugin>
        </plugins>
    </build>

    <profiles>

        <profile>
            <id>enforce</id>
            <activation>
                <property>
                    <name>!skip-enforce</name>
                </property>
            </activation>
            <build>
                <plugins>
                    <plugin>
                        <groupId>org.apache.maven.plugins</groupId>
                        <artifactId>maven-enforcer-plugin</artifactId>
                        <executions>
                            <execution>
                                <id>ban-transitive-deps</id>
                                <goals>
                                    <goal>enforce</goal>
                                </goals>
                                <configuration>
                                    <rules>
                                        <banTransitiveDependencies>
                                            <excludes>
                                                <!-- Ignore jdk jars because they are system scope -->
                                                <exclude>com.sun:tools</exclude>
                                                <exclude>sun.jdk:jconsole</exclude>
                                            </excludes>
                                        </banTransitiveDependencies>
                                    </rules>
                                </configuration>
                            </execution>
                        </executions>

                    </plugin>
                </plugins>
            </build>
        </profile>
    </profiles>

</project><|MERGE_RESOLUTION|>--- conflicted
+++ resolved
@@ -213,11 +213,11 @@
         </dependency>
 
         <dependency>
-<<<<<<< HEAD
             <groupId>org.apache.sshd</groupId>
             <artifactId>sshd-common</artifactId>
-            <version>${version.org.apache.sshd}</version>
-=======
+        </dependency>
+
+        <dependency>
             <groupId>org.bouncycastle</groupId>
             <artifactId>bcpg-jdk15on</artifactId>
         </dependency>
@@ -230,7 +230,6 @@
         <dependency>
             <groupId>org.bouncycastle</groupId>
             <artifactId>bcprov-jdk15on</artifactId>
->>>>>>> d4d611a3
         </dependency>
 
         <dependency>
