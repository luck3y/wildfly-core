--- conflicted
+++ resolved
@@ -4,11 +4,8 @@
    A simple configuration for a Host Controller that only acts as the master domain controller
    and does not itself directly control any servers.
 -->
-<<<<<<< HEAD
 <host name="master" xmlns="urn:jboss:domain:5.0">
-=======
-<host name="master" xmlns="urn:jboss:domain:4.1">
->>>>>>> 12479c22
+
     <extensions>
         <?EXTENSIONS?>
     </extensions>
