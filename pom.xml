--- conflicted
+++ resolved
@@ -132,11 +132,7 @@
         <version.org.wildfly.build-tools>1.1.0.Beta2</version.org.wildfly.build-tools>
         <version.org.wildfly.common>1.0.0.Alpha3</version.org.wildfly.common>
         <version.org.wildfly.legacy.test>1.0.0.Alpha9</version.org.wildfly.legacy.test>
-<<<<<<< HEAD
         <version.org.wildfly.security.elytron>1.0.0.Alpha4-SNAPSHOT</version.org.wildfly.security.elytron>
-=======
-        <version.org.wildfly.security.elytron>1.0.0.Alpha3</version.org.wildfly.security.elytron>
->>>>>>> 5773b13f
         <version.org.wildfly.checkstyle-config>1.0.4.Final</version.org.wildfly.checkstyle-config>
         <version.xml-resolver>1.2</version.xml-resolver> <!-- Apache xml-resolver -->
         <!-- Non-default maven plugin versions and configuration -->
