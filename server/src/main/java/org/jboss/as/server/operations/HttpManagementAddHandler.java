/*
 * JBoss, Home of Professional Open Source.
 * Copyright 2010, Red Hat, Inc., and individual contributors
 * as indicated by the @author tags. See the copyright.txt file in the
 * distribution for a full listing of individual contributors.
 *
 * This is free software; you can redistribute it and/or modify it
 * under the terms of the GNU Lesser General Public License as
 * published by the Free Software Foundation; either version 2.1 of
 * the License, or (at your option) any later version.
 *
 * This software is distributed in the hope that it will be useful,
 * but WITHOUT ANY WARRANTY; without even the implied warranty of
 * MERCHANTABILITY or FITNESS FOR A PARTICULAR PURPOSE. See the GNU
 * Lesser General Public License for more details.
 *
 * You should have received a copy of the GNU Lesser General Public
 * License along with this software; if not, write to the Free
 * Software Foundation, Inc., 51 Franklin St, Fifth Floor, Boston, MA
 * 02110-1301 USA, or see the FSF site: http://www.fsf.org.
 */

package org.jboss.as.server.operations;

import static org.jboss.as.server.mgmt.HttpManagementResourceDefinition.SECURE_SOCKET_BINDING;
import static org.jboss.as.server.mgmt.HttpManagementResourceDefinition.SOCKET_BINDING;
import static org.jboss.as.server.mgmt.HttpManagementResourceDefinition.SOCKET_BINDING_CAPABILITY_NAME;
import io.undertow.server.ListenerRegistry;

import java.util.concurrent.Executor;

import org.jboss.as.controller.ControlledProcessStateService;
import org.jboss.as.controller.ModelController;
import org.jboss.as.controller.OperationContext;
import org.jboss.as.controller.OperationFailedException;
import org.jboss.as.controller.ProcessType;
import org.jboss.as.controller.RunningMode;
import org.jboss.as.controller.management.BaseHttpInterfaceAddStepHandler;
import org.jboss.as.controller.management.HttpInterfaceCommonPolicy;
import org.jboss.as.domain.http.server.ConsoleMode;
import org.jboss.as.domain.http.server.ManagementHttpRequestProcessor;
import org.jboss.as.domain.management.SecurityRealm;
import org.jboss.as.network.SocketBinding;
import org.jboss.as.network.SocketBindingManager;
import org.jboss.as.network.SocketBindingManagerImpl;
import org.jboss.as.remoting.HttpListenerRegistryService;
import org.jboss.as.remoting.RemotingHttpUpgradeService;
import org.jboss.as.remoting.RemotingServices;
import org.jboss.as.remoting.management.ManagementChannelRegistryService;
import org.jboss.as.remoting.management.ManagementRemotingServices;
import org.jboss.as.server.ServerEnvironment;
import org.jboss.as.server.ServerEnvironmentService;
import org.jboss.as.server.Services;
import org.jboss.as.server.logging.ServerLogger;
import org.jboss.as.server.mgmt.HttpManagementRequestsService;
import org.jboss.as.server.mgmt.HttpManagementResourceDefinition;
import org.jboss.as.server.mgmt.HttpShutdownService;
import org.jboss.as.server.mgmt.ManagementWorkerService;
import org.jboss.as.server.mgmt.UndertowHttpManagementService;
import org.jboss.as.server.mgmt.domain.HttpManagement;
import org.jboss.dmr.ModelNode;
import org.jboss.msc.service.ServiceBuilder;
import org.jboss.msc.service.ServiceController;
import org.jboss.msc.service.ServiceName;
import org.jboss.msc.service.ServiceTarget;
import org.wildfly.security.manager.WildFlySecurityManager;
<<<<<<< HEAD
=======
import org.xnio.OptionMap;
import org.xnio.OptionMap.Builder;
import org.xnio.XnioWorker;
>>>>>>> ae941ea1

/**
 * A handler that activates the HTTP management API on a Server.
 *
 * @author Jason T. Greene
 * @author <a href="mailto:darran.lofthouse@jboss.com">Darran Lofthouse</a>
 */
public class HttpManagementAddHandler extends BaseHttpInterfaceAddStepHandler {

    public static final HttpManagementAddHandler INSTANCE = new HttpManagementAddHandler();

    public HttpManagementAddHandler() {
        super(HttpManagementResourceDefinition.ATTRIBUTE_DEFINITIONS);
    }

    @Override
    protected void populateModel(ModelNode operation, ModelNode model) throws OperationFailedException {
        if (operation.hasDefined(ModelDescriptionConstants.HTTP_UPGRADE_ENABLED)) {
            boolean httpUpgradeEnabled = operation.remove(ModelDescriptionConstants.HTTP_UPGRADE_ENABLED).asBoolean();
            ModelNode httpUpgrade = operation.get(ModelDescriptionConstants.HTTP_UPGRADE);
            if (httpUpgrade.hasDefined(ModelDescriptionConstants.ENABLED)) {
                boolean httpUpgradeDotEnabled = httpUpgrade.require(ModelDescriptionConstants.ENABLED).asBoolean();
                if (httpUpgradeEnabled != httpUpgradeDotEnabled) {
                    throw ServerLogger.ROOT_LOGGER.deprecatedAndCurrentParameterMismatch(ModelDescriptionConstants.HTTP_UPGRADE_ENABLED, ModelDescriptionConstants.ENABLED);
                }
            } else {
                httpUpgrade.set(ModelDescriptionConstants.ENABLED, httpUpgradeEnabled);
            }
        }

        super.populateModel(operation, model);
    }


    @Override
    protected boolean requiresRuntime(OperationContext context) {
        //TODO Gigantic HACK to disable the runtime part of this for the core model testing.
        //The core model testing currently uses RunningMode.ADMIN_ONLY, but in the real world
        //the http interface needs to be enabled even when that happens.
        //I don't want to wire up all the services unless I can avoid it, so for now the tests set this system property
        return WildFlySecurityManager.getPropertyPrivileged("jboss.as.test.disable.runtime", null) == null
                && (context.getProcessType() != ProcessType.EMBEDDED_SERVER || context.getRunningMode() != RunningMode.ADMIN_ONLY);
    }

    @Override
<<<<<<< HEAD
    protected void installServices(OperationContext context, HttpInterfaceCommonPolicy commonPolicy, ModelNode model) throws OperationFailedException {
        final ServiceTarget serviceTarget = context.getServiceTarget();
=======
    protected void performRuntime(final OperationContext context, final ModelNode operation, final ModelNode model)
            throws OperationFailedException {

        boolean httpUpgrade = model.hasDefined(ModelDescriptionConstants.HTTP_UPGRADE)
                && HttpManagementResourceDefinition.ENABLED.resolveModelAttribute(context,
                        model.require(ModelDescriptionConstants.HTTP_UPGRADE)).asBoolean();
        installHttpManagementConnector(context, model, context.getServiceTarget(), httpUpgrade);
    }

    static void installHttpManagementConnector(final OperationContext context, final ModelNode model, final ServiceTarget serviceTarget,
                                               final boolean httpUpgrade) throws OperationFailedException {
>>>>>>> ae941ea1

        ServiceName socketBindingServiceName = null;
        ServiceName secureSocketBindingServiceName = null;

        // Socket-binding reference based config
        final ModelNode socketBindingNode = SOCKET_BINDING.resolveModelAttribute(context, model);
        if (socketBindingNode.isDefined()) {
            final String bindingName = socketBindingNode.asString();
            socketBindingServiceName = context.getCapabilityServiceName(SOCKET_BINDING_CAPABILITY_NAME, bindingName, SocketBinding.class);
        }
        final ModelNode secureSocketBindingNode = SECURE_SOCKET_BINDING.resolveModelAttribute(context, model);
        if (secureSocketBindingNode.isDefined()) {
            final String bindingName = secureSocketBindingNode.asString();
            secureSocketBindingServiceName = context.getCapabilityServiceName(SOCKET_BINDING_CAPABILITY_NAME, bindingName, SocketBinding.class);
        }

        // Log the config
        if (socketBindingServiceName != null) {
            if (secureSocketBindingServiceName != null) {
                ServerLogger.ROOT_LOGGER.creatingHttpManagementServiceOnSocketAndSecureSocket(socketBindingServiceName.getSimpleName(),
                        secureSocketBindingServiceName.getSimpleName());
            } else {
                ServerLogger.ROOT_LOGGER.creatingHttpManagementServiceOnSocket(socketBindingServiceName.getSimpleName());
            }
        } else if (secureSocketBindingServiceName != null) {
            ServerLogger.ROOT_LOGGER.creatingHttpManagementServiceOnSecureSocket(secureSocketBindingServiceName.getSimpleName());
        }

        ConsoleMode consoleMode = consoleMode(commonPolicy.isConsoleEnabled(), context.getRunningMode() == RunningMode.ADMIN_ONLY);

        // Track active requests
        final ServiceName requestProcessorName = UndertowHttpManagementService.SERVICE_NAME.append("requests");
        HttpManagementRequestsService.installService(requestProcessorName, serviceTarget);

        ServerEnvironment environment = (ServerEnvironment) context.getServiceRegistry(false).getRequiredService(ServerEnvironmentService.SERVICE_NAME).getValue();
        final UndertowHttpManagementService undertowService = new UndertowHttpManagementService(consoleMode, environment.getProductConfig().getConsoleSlot());
        ServiceBuilder<HttpManagement> undertowBuilder = serviceTarget.addService(UndertowHttpManagementService.SERVICE_NAME, undertowService)
                .addDependency(Services.JBOSS_SERVER_CONTROLLER, ModelController.class, undertowService.getModelControllerInjector())
                .addDependency(SocketBindingManagerImpl.SOCKET_BINDING_MANAGER, SocketBindingManager.class, undertowService.getSocketBindingManagerInjector())
                .addDependency(ControlledProcessStateService.SERVICE_NAME, ControlledProcessStateService.class, undertowService.getControlledProcessStateServiceInjector())
                .addDependency(HttpListenerRegistryService.SERVICE_NAME, ListenerRegistry.class, undertowService.getListenerRegistry())
                .addDependency(requestProcessorName, ManagementHttpRequestProcessor.class, undertowService.getRequestProcessorValue())
<<<<<<< HEAD
                .addInjection(undertowService.getAllowedOriginsInjector(), commonPolicy.getAllowedOrigins());
=======
                .addDependency(ManagementWorkerService.SERVICE_NAME, XnioWorker.class, undertowService.getWorker())
                .addInjection(undertowService.getAllowedOriginsInjector(), allowedOrigins);
>>>>>>> ae941ea1

            if (socketBindingServiceName != null) {
                undertowBuilder.addDependency(socketBindingServiceName, SocketBinding.class, undertowService.getSocketBindingInjector());
            }
            if (secureSocketBindingServiceName != null) {
                undertowBuilder.addDependency(secureSocketBindingServiceName, SocketBinding.class, undertowService.getSecureSocketBindingInjector());
            }

            String securityRealm = commonPolicy.getSecurityRealm();
        if (securityRealm != null) {
            SecurityRealm.ServiceUtil.addDependency(undertowBuilder, undertowService.getSecurityRealmInjector(), securityRealm, false);
        } else {
            ServerLogger.ROOT_LOGGER.httpManagementInterfaceIsUnsecured();
        }

        undertowBuilder.install();

        // Add service preventing the server from shutting down
        final HttpShutdownService shutdownService = new HttpShutdownService();
        final ServiceName shutdownName = UndertowHttpManagementService.SERVICE_NAME.append("shutdown");
        serviceTarget.addService(shutdownName, shutdownService)
                .addDependency(requestProcessorName, ManagementHttpRequestProcessor.class, shutdownService.getProcessorValue())
                .addDependency(Services.JBOSS_SERVER_EXECUTOR, Executor.class, shutdownService.getExecutorValue())
                .addDependency(ManagementChannelRegistryService.SERVICE_NAME, ManagementChannelRegistryService.class, shutdownService.getMgmtChannelRegistry())
                .addDependency(UndertowHttpManagementService.SERVICE_NAME)
                .setInitialMode(ServiceController.Mode.ACTIVE)
                .install();

        if(commonPolicy.isHttpUpgradeEnabled()) {
            final String hostName = WildFlySecurityManager.getPropertyPrivileged(ServerEnvironment.NODE_NAME, null);

            ServiceName tmpDirPath = ServiceName.JBOSS.append("server", "path", "jboss.server.temp.dir");
            RemotingServices.installSecurityServices(serviceTarget, ManagementRemotingServices.HTTP_CONNECTOR, securityRealm, null, tmpDirPath);
            NativeManagementServices.installRemotingServicesIfNotInstalled(serviceTarget, hostName, context.getServiceRegistry(false));
            final String httpConnectorName;
            if (socketBindingServiceName != null || (secureSocketBindingServiceName == null)) {
                httpConnectorName = ManagementRemotingServices.HTTP_CONNECTOR;
            } else {
                httpConnectorName = ManagementRemotingServices.HTTPS_CONNECTOR;
            }

            RemotingHttpUpgradeService.installServices(serviceTarget, ManagementRemotingServices.HTTP_CONNECTOR, httpConnectorName,
                    ManagementRemotingServices.MANAGEMENT_ENDPOINT, commonPolicy.getConnectorOptions());
        }
    }

    private ConsoleMode consoleMode(boolean consoleEnabled, boolean adminOnly) {
        return consoleEnabled ? adminOnly ?  ConsoleMode.ADMIN_ONLY : ConsoleMode.CONSOLE : ConsoleMode.NO_CONSOLE;
    }

}<|MERGE_RESOLUTION|>--- conflicted
+++ resolved
@@ -64,12 +64,7 @@
 import org.jboss.msc.service.ServiceName;
 import org.jboss.msc.service.ServiceTarget;
 import org.wildfly.security.manager.WildFlySecurityManager;
-<<<<<<< HEAD
-=======
-import org.xnio.OptionMap;
-import org.xnio.OptionMap.Builder;
 import org.xnio.XnioWorker;
->>>>>>> ae941ea1
 
 /**
  * A handler that activates the HTTP management API on a Server.
@@ -86,25 +81,6 @@
     }
 
     @Override
-    protected void populateModel(ModelNode operation, ModelNode model) throws OperationFailedException {
-        if (operation.hasDefined(ModelDescriptionConstants.HTTP_UPGRADE_ENABLED)) {
-            boolean httpUpgradeEnabled = operation.remove(ModelDescriptionConstants.HTTP_UPGRADE_ENABLED).asBoolean();
-            ModelNode httpUpgrade = operation.get(ModelDescriptionConstants.HTTP_UPGRADE);
-            if (httpUpgrade.hasDefined(ModelDescriptionConstants.ENABLED)) {
-                boolean httpUpgradeDotEnabled = httpUpgrade.require(ModelDescriptionConstants.ENABLED).asBoolean();
-                if (httpUpgradeEnabled != httpUpgradeDotEnabled) {
-                    throw ServerLogger.ROOT_LOGGER.deprecatedAndCurrentParameterMismatch(ModelDescriptionConstants.HTTP_UPGRADE_ENABLED, ModelDescriptionConstants.ENABLED);
-                }
-            } else {
-                httpUpgrade.set(ModelDescriptionConstants.ENABLED, httpUpgradeEnabled);
-            }
-        }
-
-        super.populateModel(operation, model);
-    }
-
-
-    @Override
     protected boolean requiresRuntime(OperationContext context) {
         //TODO Gigantic HACK to disable the runtime part of this for the core model testing.
         //The core model testing currently uses RunningMode.ADMIN_ONLY, but in the real world
@@ -115,22 +91,8 @@
     }
 
     @Override
-<<<<<<< HEAD
     protected void installServices(OperationContext context, HttpInterfaceCommonPolicy commonPolicy, ModelNode model) throws OperationFailedException {
         final ServiceTarget serviceTarget = context.getServiceTarget();
-=======
-    protected void performRuntime(final OperationContext context, final ModelNode operation, final ModelNode model)
-            throws OperationFailedException {
-
-        boolean httpUpgrade = model.hasDefined(ModelDescriptionConstants.HTTP_UPGRADE)
-                && HttpManagementResourceDefinition.ENABLED.resolveModelAttribute(context,
-                        model.require(ModelDescriptionConstants.HTTP_UPGRADE)).asBoolean();
-        installHttpManagementConnector(context, model, context.getServiceTarget(), httpUpgrade);
-    }
-
-    static void installHttpManagementConnector(final OperationContext context, final ModelNode model, final ServiceTarget serviceTarget,
-                                               final boolean httpUpgrade) throws OperationFailedException {
->>>>>>> ae941ea1
 
         ServiceName socketBindingServiceName = null;
         ServiceName secureSocketBindingServiceName = null;
@@ -173,12 +135,8 @@
                 .addDependency(ControlledProcessStateService.SERVICE_NAME, ControlledProcessStateService.class, undertowService.getControlledProcessStateServiceInjector())
                 .addDependency(HttpListenerRegistryService.SERVICE_NAME, ListenerRegistry.class, undertowService.getListenerRegistry())
                 .addDependency(requestProcessorName, ManagementHttpRequestProcessor.class, undertowService.getRequestProcessorValue())
-<<<<<<< HEAD
+                .addDependency(ManagementWorkerService.SERVICE_NAME, XnioWorker.class, undertowService.getWorker())
                 .addInjection(undertowService.getAllowedOriginsInjector(), commonPolicy.getAllowedOrigins());
-=======
-                .addDependency(ManagementWorkerService.SERVICE_NAME, XnioWorker.class, undertowService.getWorker())
-                .addInjection(undertowService.getAllowedOriginsInjector(), allowedOrigins);
->>>>>>> ae941ea1
 
             if (socketBindingServiceName != null) {
                 undertowBuilder.addDependency(socketBindingServiceName, SocketBinding.class, undertowService.getSocketBindingInjector());
