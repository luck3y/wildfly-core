<subsystem xmlns="urn:wildfly:elytron:8.0" register-jaspi-factory="false">
    <audit-logging>
        <!-- autoflush was added in 5.0 - should be discarded if identical with synchronized or undefined -->
        <file-audit-log name="audit1" path="target/audit.log" synchronized="false" autoflush="false" />
        <file-audit-log name="audit2" path="target/audit.log" synchronized="false" />
        <periodic-rotating-file-audit-log name="audit3" path="target/audit.log" format="JSON" suffix="y-M-d" synchronized="false" autoflush="false" />
        <periodic-rotating-file-audit-log name="audit4" path="target/audit.log" format="JSON" suffix="y-M-d" synchronized="false" />
        <size-rotating-file-audit-log name="audit5" path="target/audit.log" format="JSON" max-backup-index="5" rotate-on-boot="true" rotate-size="5" suffix="y-M-d" synchronized="false" autoflush="false" />
        <size-rotating-file-audit-log name="audit6" path="target/audit.log" format="JSON" max-backup-index="5" rotate-on-boot="true" rotate-size="5" suffix="y-M-d" synchronized="false" />
    </audit-logging>
<<<<<<< HEAD
    <security-realms>
        <aggregate-realm name="AggregateOne" authentication-realm="RealmOne" authorization-realms="RealmTwo" />
        <properties-realm name="RealmOne">
            <users-properties path="users-hashed.properties"/>
        </properties-realm>
        <properties-realm name="RealmTwo">
            <users-properties path="users-hashed.properties"/>
        </properties-realm>
    </security-realms>
=======
    <tls>
        <key-stores>
            <key-store name="accounts.keystore">
                <credential-reference clear-text="elytron"/>
                <implementation type="JKS"/>
            </key-store>
        </key-stores>
        <trust-managers>
            <trust-manager name="TestingTrustManager" key-store="accounts.keystore" maximum-cert-path="10">
                <certificate-revocation-list/>
            </trust-manager>
        </trust-managers>
    </tls>
>>>>>>> cc832613
</subsystem><|MERGE_RESOLUTION|>--- conflicted
+++ resolved
@@ -8,7 +8,6 @@
         <size-rotating-file-audit-log name="audit5" path="target/audit.log" format="JSON" max-backup-index="5" rotate-on-boot="true" rotate-size="5" suffix="y-M-d" synchronized="false" autoflush="false" />
         <size-rotating-file-audit-log name="audit6" path="target/audit.log" format="JSON" max-backup-index="5" rotate-on-boot="true" rotate-size="5" suffix="y-M-d" synchronized="false" />
     </audit-logging>
-<<<<<<< HEAD
     <security-realms>
         <aggregate-realm name="AggregateOne" authentication-realm="RealmOne" authorization-realms="RealmTwo" />
         <properties-realm name="RealmOne">
@@ -18,7 +17,6 @@
             <users-properties path="users-hashed.properties"/>
         </properties-realm>
     </security-realms>
-=======
     <tls>
         <key-stores>
             <key-store name="accounts.keystore">
@@ -32,5 +30,4 @@
             </trust-manager>
         </trust-managers>
     </tls>
->>>>>>> cc832613
 </subsystem>