/*
Copyright 2017 Red Hat, Inc.

Licensed under the Apache License, Version 2.0 (the "License");
you may not use this file except in compliance with the License.
You may obtain a copy of the License at

  http://www.apache.org/licenses/LICENSE-2.0

Unless required by applicable law or agreed to in writing, software
distributed under the License is distributed on an "AS IS" BASIS,
WITHOUT WARRANTIES OR CONDITIONS OF ANY KIND, either express or implied.
See the License for the specific language governing permissions and
limitations under the License.
 */

package org.wildfly.extension.elytron;

import static org.jboss.as.model.test.ModelTestControllerVersion.EAP_7_1_0;
import static org.jboss.as.model.test.ModelTestControllerVersion.EAP_7_2_0_TEMP;
import static org.junit.Assert.assertTrue;

import java.io.IOException;
import java.util.List;

import org.jboss.as.controller.ModelVersion;
import org.jboss.as.controller.PathAddress;
import org.jboss.as.controller.PathElement;
import org.jboss.as.controller.capability.RuntimeCapability;
import org.jboss.as.controller.descriptions.ModelDescriptionConstants;
import org.jboss.as.model.test.FailedOperationTransformationConfig;
import org.jboss.as.model.test.ModelTestControllerVersion;
import org.jboss.as.model.test.ModelTestUtils;
import org.jboss.as.subsystem.test.AbstractSubsystemBaseTest;
import org.jboss.as.subsystem.test.AdditionalInitialization;
import org.jboss.as.subsystem.test.KernelServices;
import org.jboss.as.subsystem.test.KernelServicesBuilder;
import org.jboss.dmr.ModelNode;
import org.junit.Assert;
import org.junit.Test;

/**
 * Tests of transformation of the elytron subsystem to previous API versions.
 *
 * @author Brian Stansberry
 * @author Tomaz Cerar
 */
public class SubsystemTransformerTestCase extends AbstractSubsystemBaseTest {

    private static final PathAddress SUBSYSTEM_ADDRESS = PathAddress.pathAddress(ModelDescriptionConstants.SUBSYSTEM, ElytronExtension.SUBSYSTEM_NAME);

    public SubsystemTransformerTestCase() {
        super(ElytronExtension.SUBSYSTEM_NAME, new ElytronExtension());
    }

    @Override
    protected String getSubsystemXml() throws IOException {
        return readResource("elytron-transformers-4.0.xml");
    }

    protected String getSubsystemXml(final String subsystemFile) throws IOException {
        return readResource(subsystemFile);
    }

    @Test
    public void testRejectingTransformersEAP710() throws Exception {
        testRejectingTransformers(EAP_7_1_0, "elytron-transformers-1.2-reject.xml", new FailedOperationTransformationConfig()
                .addFailedAttribute(SUBSYSTEM_ADDRESS.append(PathElement.pathElement(ElytronDescriptionConstants.KERBEROS_SECURITY_FACTORY)),
                        new FailedOperationTransformationConfig.NewAttributesConfig(KerberosSecurityFactoryDefinition.FAIL_CACHE)
                )
                .addFailedAttribute(SUBSYSTEM_ADDRESS.append(PathElement.pathElement(ElytronDescriptionConstants.JDBC_REALM, "DisallowedScramSha384")),
                        FailedOperationTransformationConfig.REJECTED_RESOURCE
                )
                .addFailedAttribute(SUBSYSTEM_ADDRESS.append(PathElement.pathElement(ElytronDescriptionConstants.JDBC_REALM, "DisallowedScramSha512")),
                        FailedOperationTransformationConfig.REJECTED_RESOURCE
                )
                .addFailedAttribute(SUBSYSTEM_ADDRESS.append(PathElement.pathElement(ElytronDescriptionConstants.MAPPED_ROLE_MAPPER, "DisallowedMappedRoleMapper")),
                        FailedOperationTransformationConfig.REJECTED_RESOURCE
                )
                .addFailedAttribute(SUBSYSTEM_ADDRESS.append(PathElement.pathElement(ElytronDescriptionConstants.CERTIFICATE_AUTHORITY_ACCOUNT)),
                        FailedOperationTransformationConfig.REJECTED_RESOURCE
                )
                .addFailedAttribute(SUBSYSTEM_ADDRESS.append(PathElement.pathElement(ElytronDescriptionConstants.CUSTOM_SECURITY_EVENT_LISTENER)),
                        FailedOperationTransformationConfig.REJECTED_RESOURCE
                ));
    }

    @Test
    public void testRejectingTransformersEAP720() throws Exception {
        testRejectingTransformers(EAP_7_2_0_TEMP, "elytron-transformers-4.0-reject.xml", new FailedOperationTransformationConfig()
                .addFailedAttribute(SUBSYSTEM_ADDRESS.append(PathElement.pathElement(ElytronDescriptionConstants.JASPI_CONFIGURATION, "minimal")),
                        FailedOperationTransformationConfig.REJECTED_RESOURCE)
                .addFailedAttribute(SUBSYSTEM_ADDRESS.append(PathElement.pathElement(ElytronDescriptionConstants.FILE_AUDIT_LOG, "audit1")),
                        new FailedOperationTransformationConfig.NewAttributesConfig(AuditResourceDefinitions.AUTOFLUSH)
                )
                .addFailedAttribute(SUBSYSTEM_ADDRESS.append(PathElement.pathElement(ElytronDescriptionConstants.FILE_AUDIT_LOG, "audit2")),
                        new FailedOperationTransformationConfig.NewAttributesConfig(AuditResourceDefinitions.AUTOFLUSH)
                )
                .addFailedAttribute(SUBSYSTEM_ADDRESS.append(PathElement.pathElement(ElytronDescriptionConstants.PERIODIC_ROTATING_FILE_AUDIT_LOG, "audit3")),
                        new FailedOperationTransformationConfig.NewAttributesConfig(AuditResourceDefinitions.AUTOFLUSH)
                )
                .addFailedAttribute(SUBSYSTEM_ADDRESS.append(PathElement.pathElement(ElytronDescriptionConstants.PERIODIC_ROTATING_FILE_AUDIT_LOG, "audit4")),
                        new FailedOperationTransformationConfig.NewAttributesConfig(AuditResourceDefinitions.AUTOFLUSH)
                )
                .addFailedAttribute(SUBSYSTEM_ADDRESS.append(PathElement.pathElement(ElytronDescriptionConstants.SIZE_ROTATING_FILE_AUDIT_LOG, "audit5")),
                        new FailedOperationTransformationConfig.NewAttributesConfig(AuditResourceDefinitions.AUTOFLUSH)
                )
                .addFailedAttribute(SUBSYSTEM_ADDRESS.append(PathElement.pathElement(ElytronDescriptionConstants.SIZE_ROTATING_FILE_AUDIT_LOG, "audit6")),
                        new FailedOperationTransformationConfig.NewAttributesConfig(AuditResourceDefinitions.AUTOFLUSH)
                )
<<<<<<< HEAD
                .addFailedAttribute(SUBSYSTEM_ADDRESS.append(PathElement.pathElement(ElytronDescriptionConstants.SERVER_SSL_SNI_CONTEXT)),
                        FailedOperationTransformationConfig.REJECTED_RESOURCE)
                );
=======
                .addFailedAttribute(SUBSYSTEM_ADDRESS.append(PathElement.pathElement(ElytronDescriptionConstants.TOKEN_REALM, "SslTokenRealm")),
                        FailedOperationTransformationConfig.REJECTED_RESOURCE
                )
                .addFailedAttribute(SUBSYSTEM_ADDRESS.append(PathElement.pathElement(ElytronDescriptionConstants.TOKEN_REALM, "KeyMapTokenRealm")),
                        FailedOperationTransformationConfig.REJECTED_RESOURCE
                ));
>>>>>>> d252fea7
    }

    @Test
    public void testTransformerEAP710() throws Exception {
        testTransformation(EAP_7_1_0, getSubsystemXml("elytron-transformers-1.2.xml"));
    }

    @Test
    public void testTransformerEAP720() throws Exception {
        testTransformation(EAP_7_2_0_TEMP);
    }

    private KernelServices buildKernelServices(String xml, ModelTestControllerVersion controllerVersion, ModelVersion version, String... mavenResourceURLs) throws Exception {
        KernelServicesBuilder builder = this.createKernelServicesBuilder(AdditionalInitialization.MANAGEMENT).setSubsystemXml(xml);

        builder.createLegacyKernelServicesBuilder(AdditionalInitialization.MANAGEMENT, controllerVersion, version)
                .addMavenResourceURL(mavenResourceURLs)
                .skipReverseControllerCheck()
                .addParentFirstClassPattern("org.jboss.as.controller.logging.ControllerLogger*")
                .addParentFirstClassPattern("org.jboss.as.controller.PathAddress")
                .addParentFirstClassPattern("org.jboss.as.controller.PathElement")
                .addParentFirstClassPattern("org.jboss.as.server.logging.*")
                .addParentFirstClassPattern("org.jboss.logging.*")
                .addParentFirstClassPattern("org.jboss.dmr.*")
                .dontPersistXml();

        KernelServices services = builder.build();
        Assert.assertTrue(ModelTestControllerVersion.MASTER + " boot failed", services.isSuccessfulBoot());
        Assert.assertTrue(controllerVersion.getMavenGavVersion() + " boot failed", services.getLegacyServices(version).isSuccessfulBoot());
        return services;
    }

    private void testTransformation(final ModelTestControllerVersion controller, final String subsystemXml) throws Exception {
        final ModelVersion version = controller.getSubsystemModelVersion(getMainSubsystemName());

        KernelServices services = this.buildKernelServices(subsystemXml, controller, version,
                controller.getCoreMavenGroupId() + ":wildfly-elytron-integration:" + controller.getCoreVersion());

        // check that both versions of the legacy model are the same and valid
        checkSubsystemModelTransformation(services, version, null, false);

        ModelNode transformed = services.readTransformedModel(version);
        Assert.assertTrue(transformed.isDefined());
    }

    private void testTransformation(final ModelTestControllerVersion controller) throws Exception {
        testTransformation(controller, getSubsystemXml());
    }

    private void testRejectingTransformers(ModelTestControllerVersion controllerVersion, final String subsystemXmlFile, final FailedOperationTransformationConfig config) throws Exception {
        ModelVersion elytronVersion = controllerVersion.getSubsystemModelVersion(getMainSubsystemName());

        //Boot up empty controllers with the resources needed for the ops coming from the xml to work
        KernelServicesBuilder builder = createKernelServicesBuilder(AdditionalInitialization.withCapabilities(
                RuntimeCapability.buildDynamicCapabilityName(Capabilities.DATA_SOURCE_CAPABILITY_NAME, "ExampleDS")
        ));
        builder.createLegacyKernelServicesBuilder(AdditionalInitialization.MANAGEMENT, controllerVersion, elytronVersion)
                .addMavenResourceURL(controllerVersion.getCoreMavenGroupId() + ":wildfly-elytron-integration:" + controllerVersion.getCoreVersion())
                .addParentFirstClassPattern("org.jboss.as.controller.logging.ControllerLogger*")
                .addParentFirstClassPattern("org.jboss.as.controller.PathAddress")
                .addParentFirstClassPattern("org.jboss.as.controller.PathElement")
                .addParentFirstClassPattern("org.jboss.as.server.logging.*")
                .addParentFirstClassPattern("org.jboss.logging.*")
                .addParentFirstClassPattern("org.jboss.dmr.*")
                .dontPersistXml();

        KernelServices mainServices = builder.build();
        assertTrue(mainServices.isSuccessfulBoot());
        assertTrue(mainServices.getLegacyServices(elytronVersion).isSuccessfulBoot());

        List<ModelNode> ops = builder.parseXmlResource(subsystemXmlFile);
        ModelTestUtils.checkFailedTransformedBootOperations(mainServices, elytronVersion, ops, config);
    }

}<|MERGE_RESOLUTION|>--- conflicted
+++ resolved
@@ -91,7 +91,7 @@
                 .addFailedAttribute(SUBSYSTEM_ADDRESS.append(PathElement.pathElement(ElytronDescriptionConstants.JASPI_CONFIGURATION, "minimal")),
                         FailedOperationTransformationConfig.REJECTED_RESOURCE)
                 .addFailedAttribute(SUBSYSTEM_ADDRESS.append(PathElement.pathElement(ElytronDescriptionConstants.FILE_AUDIT_LOG, "audit1")),
-                        new FailedOperationTransformationConfig.NewAttributesConfig(AuditResourceDefinitions.AUTOFLUSH)
+                       new FailedOperationTransformationConfig.NewAttributesConfig(AuditResourceDefinitions.AUTOFLUSH)
                 )
                 .addFailedAttribute(SUBSYSTEM_ADDRESS.append(PathElement.pathElement(ElytronDescriptionConstants.FILE_AUDIT_LOG, "audit2")),
                         new FailedOperationTransformationConfig.NewAttributesConfig(AuditResourceDefinitions.AUTOFLUSH)
@@ -108,18 +108,13 @@
                 .addFailedAttribute(SUBSYSTEM_ADDRESS.append(PathElement.pathElement(ElytronDescriptionConstants.SIZE_ROTATING_FILE_AUDIT_LOG, "audit6")),
                         new FailedOperationTransformationConfig.NewAttributesConfig(AuditResourceDefinitions.AUTOFLUSH)
                 )
-<<<<<<< HEAD
                 .addFailedAttribute(SUBSYSTEM_ADDRESS.append(PathElement.pathElement(ElytronDescriptionConstants.SERVER_SSL_SNI_CONTEXT)),
                         FailedOperationTransformationConfig.REJECTED_RESOURCE)
-                );
-=======
                 .addFailedAttribute(SUBSYSTEM_ADDRESS.append(PathElement.pathElement(ElytronDescriptionConstants.TOKEN_REALM, "SslTokenRealm")),
-                        FailedOperationTransformationConfig.REJECTED_RESOURCE
-                )
+                        FailedOperationTransformationConfig.REJECTED_RESOURCE)
                 .addFailedAttribute(SUBSYSTEM_ADDRESS.append(PathElement.pathElement(ElytronDescriptionConstants.TOKEN_REALM, "KeyMapTokenRealm")),
                         FailedOperationTransformationConfig.REJECTED_RESOURCE
                 ));
->>>>>>> d252fea7
     }
 
     @Test
