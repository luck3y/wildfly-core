--- conflicted
+++ resolved
@@ -89,7 +89,6 @@
 
     @Test
     public void testRejectingTransformersEAP720() throws Exception {
-<<<<<<< HEAD
         testRejectingTransformers(EAP_7_2_0, "elytron-transformers-4.0-reject.xml", new FailedOperationTransformationConfig()
                 .addFailedAttribute(SUBSYSTEM_ADDRESS, new FailedOperationTransformationConfig.NewAttributesConfig(ElytronDefinition.DEFAULT_SSL_CONTEXT))
                 .addFailedAttribute(SUBSYSTEM_ADDRESS.append(PathElement.pathElement(ElytronDescriptionConstants.JASPI_CONFIGURATION, "minimal")),
@@ -114,19 +113,6 @@
                 )
                 .addFailedAttribute(SUBSYSTEM_ADDRESS.append(PathElement.pathElement(ElytronDescriptionConstants.SERVER_SSL_SNI_CONTEXT)),
                         FailedOperationTransformationConfig.REJECTED_RESOURCE)
-                .addFailedAttribute(SUBSYSTEM_ADDRESS.append(PathElement.pathElement(ElytronDescriptionConstants.TOKEN_REALM, "SslTokenRealm")),
-                        FailedOperationTransformationConfig.REJECTED_RESOURCE)
-                .addFailedAttribute(SUBSYSTEM_ADDRESS.append(PathElement.pathElement(ElytronDescriptionConstants.TOKEN_REALM, "KeyMapTokenRealm")),
-                        FailedOperationTransformationConfig.REJECTED_RESOURCE
-                ).addFailedAttribute(SUBSYSTEM_ADDRESS.append(PathElement.pathElement(ElytronDescriptionConstants.KEY_STORE, "automatic.keystore")),
-                        FailedOperationTransformationConfig.REJECTED_RESOURCE
-                ));
-=======
-        // TODO Once the controller version EAP_7_2_0 is available this should switch to use it.
-        testRejectingTransformers(EAP_7_1_0, "elytron-transformers-4.0-reject.xml", new FailedOperationTransformationConfig()
-                .addFailedAttribute(SUBSYSTEM_ADDRESS.append(PathElement.pathElement(ElytronDescriptionConstants.KERBEROS_SECURITY_FACTORY)),
-                        new FailedOperationTransformationConfig.NewAttributesConfig(KerberosSecurityFactoryDefinition.FAIL_CACHE)
-                )
                 .addFailedAttribute(SUBSYSTEM_ADDRESS.append(PathElement.pathElement(JDBC_REALM, "JdbcBcryptHashHex")), REJECTED_RESOURCE)
                 .addFailedAttribute(SUBSYSTEM_ADDRESS.append(PathElement.pathElement(JDBC_REALM, "JdbcBcryptSaltHex")), REJECTED_RESOURCE)
                 .addFailedAttribute(SUBSYSTEM_ADDRESS.append(PathElement.pathElement(JDBC_REALM, "JdbcSaltedSimpleDigestHashHex")), REJECTED_RESOURCE)
@@ -134,8 +120,14 @@
                 .addFailedAttribute(SUBSYSTEM_ADDRESS.append(PathElement.pathElement(JDBC_REALM, "JdbcSimpleDigestHashHex")), REJECTED_RESOURCE)
                 .addFailedAttribute(SUBSYSTEM_ADDRESS.append(PathElement.pathElement(JDBC_REALM, "JdbcScramHashHex")), REJECTED_RESOURCE)
                 .addFailedAttribute(SUBSYSTEM_ADDRESS.append(PathElement.pathElement(JDBC_REALM, "JdbcScramSaltHex")), REJECTED_RESOURCE)
-                .addFailedAttribute(SUBSYSTEM_ADDRESS.append(PathElement.pathElement(JDBC_REALM, "JdbcModularCrypt")), REJECTED_RESOURCE));
->>>>>>> 0381d4a5
+                .addFailedAttribute(SUBSYSTEM_ADDRESS.append(PathElement.pathElement(JDBC_REALM, "JdbcModularCrypt")), REJECTED_RESOURCE)
+                .addFailedAttribute(SUBSYSTEM_ADDRESS.append(PathElement.pathElement(ElytronDescriptionConstants.TOKEN_REALM, "SslTokenRealm")),
+                        FailedOperationTransformationConfig.REJECTED_RESOURCE)
+                .addFailedAttribute(SUBSYSTEM_ADDRESS.append(PathElement.pathElement(ElytronDescriptionConstants.TOKEN_REALM, "KeyMapTokenRealm")),
+                        FailedOperationTransformationConfig.REJECTED_RESOURCE
+                ).addFailedAttribute(SUBSYSTEM_ADDRESS.append(PathElement.pathElement(ElytronDescriptionConstants.KEY_STORE, "automatic.keystore")),
+                        FailedOperationTransformationConfig.REJECTED_RESOURCE
+                ));
     }
 
     @Test
